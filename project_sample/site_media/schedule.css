/**** DAILY VIEW ****/

div.slot_column {
<<<<<<< HEAD
=======
  position:absolute;
>>>>>>> e7259336
  top:0px;
  left:0px;
  border:1px solid black;
  border-right:none;
}

div.slot {
  position:absolute;
  left:0px;
  border-bottom:1px dotted grey;
}

div.occ_column {
  position:absolute;
  border:1px solid black;
  top:0px;
}

div.occ {
  position:absolute;
  border:1px solid red;
  background-color:#eee;
  cursor:pointer;
  overflow:hidden;
}

div.occ a:hover {
    background-color:gray;
}

<<<<<<< HEAD
div.occ_column div.cancelled {
  background-color:#FFF;
  border:1px solid black;
  color:gray;
}

div.occ_column div.cancelled .actions {
  display:none;
}

td.daynumber div.daycell .cancelled {
  background-color:inherit;
  color:gray;
}

=======
>>>>>>> e7259336
div.type0 {
  border-bottom:4px dotted gray;
}

div.type3 {
  border-top:4px dotted gray;
}

div.type2 {
  border-top:4px dotted gray;
  border-bottom:4px dotted gray;
}

/**** EVENT DETAIL DIALOG ****/

div.detail tr {vertical-align:top;}

div.detail td.left {font-weight:bold;}

div.event_options div.title {
  float:left;
}

div.event_options div.buttons {
  float:right;
}

div.occ span.actions {display:block;float:right;padding-right:3px;}
div.occ span.actions span.edit {padding-right:3px;}

/**** MONTH TABLE ****/

table.calendar {
	border-collapse: separate;
	border-spacing: 2px;
  border:2px solid #f0f0f0;
}

.dateheader {
	height: 30px;
	text-align: center
}

.daysofweek {
	height: 20px;
	text-align: center
}

table.calendar td {
  text-align:left;
	margin: 2px;
	padding: 1px;
}

table.calendar td.daynumber {
	font-size: 8pt;
	vertical-align: top
}

table.calendar td.noday {
	background-color: #eef
}

table.calendar td.free {
	background-color: #c5dbff
}

table.calendar td.busy {
	background-color: #ffcece
}

table.calendar td.small {
	width: 28px;
	height: 20px;
	text-align: center
}

td.daynumber { height:50px;}

td.daynumber div.header {
  margin-bottom:2px;
  padding-bottom:1px;
  padding-top:1px;
  text-align:right;
}

td.daynumber div.header a {
  padding:1px 5px 1px 90px;
}

<<<<<<< HEAD
td.small div.header a {
=======
td.compact div.header a {
>>>>>>> e7259336
    padding:0;
}

td.daynumber div.eventcell {
    background:#f0f0f0;
    border:1px dotted grey;
    clear:both;
    cursor:pointer;
    margin:0 1px 3px 1px;
    overflow:auto;
}

td.daynumber div.starttime {
    float:left;
    width:40px;
}

td.daynumber div.eventdesc {
    float:left;
    height:1em;
    overflow:hidden;
    width:75px;
}

/**** WEEK VIEW ****/

div#week {
  margin-top:10px;
<<<<<<< HEAD
  overflow:auto;
=======
>>>>>>> e7259336
  position:relative;
}

div#week div.weekdayheader {
  background:#D0D0D0 none repeat scroll 0 0;
  border:1px solid black;
  display:block;
  display:block;
  font-size:14px;
  font-weight:bold;
  padding-left:5px;
}

div#week div.weekdaytable {position:relative;}

div#week div.weekday {
  float:left;
  width:150px;
}

div#week div.weekday1 {
  width:230px;
}

div#week div.slot {
  font-size:14px;
}

div.weekday span.time {
  display:none;
}

div.weekday1 span.time {
  display:inline;
}

#week div.occ span.title {font-size:12px;}

/**** FORMS AND WIDGETS ****/

div.time-picker {
    position: absolute;
    height: 200px;
    width:80px; /* needed for IE */
    overflow: auto;
    background: #fff;
    border: 1px solid #000;
    z-index: 99;
}

div.time-picker-12hours {
    width:6em; /* needed for IE */
}

div.time-picker ul {
    list-style-type: none;
    margin: 0;
    padding: 0;
}

div.time-picker li {
    padding: 1px;
    cursor: pointer;
}

div.time-picker li.selected {
    background: #316AC5;
    color: #fff;
}

#id_start_1, #id_end_1 { width:80px;}

/**** GENERAL SETTINGS ****/

#demo {
  border-color:#e0e0e0;
  border-style:solid;
  border-width: 0 3px 3px 0;
  float:left;
  padding-right:5px;
}

body, td {font-family:sans-serif;}

.error {
  border:1px solid red;
}

#messages {
  position:absolute;
  top:50px;
}

div.calendarname {
  border-color:#e0e0e0;
  border-style:solid;
  border-width: 0 0px 3px 3px;
  font-weight:bold;
  padding-left:5px;
  position:absolute;
  right:10px;
  top:10px;
}

div.navigation {
  text-align:center;
}

div.navigation a {
  padding:0 20px;
}

div.tablewrapper {
    text-align:center;
}<|MERGE_RESOLUTION|>--- conflicted
+++ resolved
@@ -1,10 +1,7 @@
 /**** DAILY VIEW ****/
 
 div.slot_column {
-<<<<<<< HEAD
-=======
-  position:absolute;
->>>>>>> e7259336
+  position:absolute;
   top:0px;
   left:0px;
   border:1px solid black;
@@ -35,7 +32,6 @@
     background-color:gray;
 }
 
-<<<<<<< HEAD
 div.occ_column div.cancelled {
   background-color:#FFF;
   border:1px solid black;
@@ -51,8 +47,6 @@
   color:gray;
 }
 
-=======
->>>>>>> e7259336
 div.type0 {
   border-bottom:4px dotted gray;
 }
@@ -143,11 +137,7 @@
   padding:1px 5px 1px 90px;
 }
 
-<<<<<<< HEAD
 td.small div.header a {
-=======
-td.compact div.header a {
->>>>>>> e7259336
     padding:0;
 }
 
@@ -176,10 +166,7 @@
 
 div#week {
   margin-top:10px;
-<<<<<<< HEAD
   overflow:auto;
-=======
->>>>>>> e7259336
   position:relative;
 }
 
