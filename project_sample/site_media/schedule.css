--- conflicted
+++ resolved
@@ -25,8 +25,6 @@
   overflow:hidden;
 }
 
-<<<<<<< HEAD
-=======
 div.type0 {
   border-bottom:4px dotted gray;
 }
@@ -35,7 +33,6 @@
   border-top:4px dotted gray;
 }
 
->>>>>>> 6b3cb66a
 div.event_options div.title {
   float:left;
 }
