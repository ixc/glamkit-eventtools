from datetime import date, time, datetime, timedelta
from dateutil.relativedelta import relativedelta
from dateutil.tz import gettz
from vobject.icalendar import utc

from django.db import models
from django.conf import settings
from django.core.exceptions import ValidationError
from django.utils.safestring import mark_safe
from django.core.urlresolvers import reverse
from django.db.models import signals
from django.db.models.base import ModelBase
from django.template.defaultfilters import urlencode
from django.utils.dateformat import format
from django.utils.translation import ugettext as _

from eventtools.utils import datetimeify, dayify
from eventtools.conf import settings
from eventtools.utils import dateranges
from eventtools.utils.viewutils import parse_GET_date
from eventtools.utils.pprint_timespan import pprint_datetime_span, pprint_time_span
from eventtools.utils.domain import django_root_url


class OccurrenceQuerySetFN(object):
    """
    All the query functions are defined here, so they can be easily inspected by the manager metaclass.
    """

    def starts_before(self, date):
        end = datetimeify(date, clamp="max")
        return self.filter(start__lte=end)
    def ends_before(self, date):
        end = datetimeify(date, clamp="max")
        return self.filter(end__lte=end)

    def starts_after(self, date):
        start = datetimeify(date, clamp="min")
        return self.filter(start__gte=start)
    def ends_after(self, date):
        start = datetimeify(date, clamp="min")
        return self.filter(end__gte=start)

    def starts_between(self, d1, d2, forthcoming_only=False):
        """
        returns the occurrences that start in a given date/datetime range
        if forthcoming_only == True, and now is between start and end, then 
        only occurrences that start AFTER datetime.now() are included.
        """
        if forthcoming_only:
            now = datetime.now()
            if d1 <= now <= d2:
                d1 = now
        return self.starts_after(d1).starts_before(d2)   
          
    def ends_between(self, d1, d2, forthcoming_only=False):
        if forthcoming_only:
            now = datetime.now()
            if d1 <= now <= d2:
                d1 = now
        return self.ends_after(d1).ends_before(d2)
        
    def entirely_between(self, d1, d2, forthcoming_only=False):
        """
        returns the occurrences that both start and end in a given datetime range
        """
        if forthcoming_only:
            now = datetime.now()
            if d1 <= now <= d2:
                d1 = now
        return self.starts_after(d1).ends_before(d2)

    def starts_on(self, day, forthcoming_only=False):
        d1, d2 = dayify(day)
        return self.starts_between(d1, d2, forthcoming_only)
    def ends_on(self, day, forthcoming_only=False):
        d1, d2 = dayify(day)
        return self.ends_between(d1, d2, forthcoming_only)
    def entirely_on(self, day, forthcoming_only=False):
        d1, d2 = dayify(day)
        return self.entirely_between(d1, d2, forthcoming_only)
    
    def starts_in_week_of(self, day, forthcoming_only=False):
        d1, d2 = dateranges.dates_for_week_of(day)
        return self.starts_between(d1, d2, forthcoming_only)
    def ends_in_week_of(self, day, forthcoming_only=False):
        d1, d2 = dateranges.dates_for_week_of(day)
        return self.ends_between(d1, d2, forthcoming_only)
    def entirely_in_week_of(self, day, forthcoming_only=False):
        d1, d2 = dateranges.dates_for_week_of(day)
        return self.entirely_between(d1, d2, forthcoming_only)

    def starts_in_weekend_of(self, day, forthcoming_only=False):
        d1, d2 = dateranges.dates_for_weekend_of(day)
        return self.starts_between(d1, d2, forthcoming_only)
    def ends_in_weekend_of(self, day, forthcoming_only=False):
        d1, d2 = dateranges.dates_for_weekend_of(day)
        return self.ends_between(d1, d2, forthcoming_only)
    def entirely_in_weekend_of(self, day, forthcoming_only=False):
        d1, d2 = dateranges.dates_for_weekend_of(day)
        return self.entirely_between(d1, d2, forthcoming_only)

    def starts_in_fortnight_of(self, day, forthcoming_only=False):
        d1, d2 = dateranges.dates_for_fortnight_of(day)
        return self.starts_between(d1, d2, forthcoming_only)
    def ends_in_fortnight_of(self, day, forthcoming_only=False):
        d1, d2 = dateranges.dates_for_fortnight_of(day)
        return self.ends_between(d1, d2, forthcoming_only)
    def entirely_in_fortnight_of(self, day, forthcoming_only=False):
        d1, d2 = dateranges.dates_for_fortnight_of(day)
        return self.entirely_between(d1, d2, forthcoming_only)

    def starts_in_month_of(self, day, forthcoming_only=False):
        d1, d2 = dateranges.dates_for_month_of(day)
        return self.starts_between(d1, d2, forthcoming_only)
    def ends_in_month_of(self, day, forthcoming_only=False):
        d1, d2 = dateranges.dates_for_month_of(day)
        return self.ends_between(d1, d2, forthcoming_only)
    def entirely_in_month_of(self, day, forthcoming_only=False):
        d1, d2 = dateranges.dates_for_month_of(day)
        return self.entirely_between(d1, d2, forthcoming_only)

    def starts_in_year_of(self, day, forthcoming_only=False):
        d1, d2 = dateranges.dates_for_year_of(day)
        return self.starts_between(d1, d2, forthcoming_only)
    def ends_in_year_of(self, day, forthcoming_only=False):
        d1, d2 = dateranges.dates_for_year_of(day)
        return self.ends_between(d1, d2, forthcoming_only)
    def entirely_in_year_of(self, day, forthcoming_only=False):
        d1, d2 = dateranges.dates_for_year_of(day)
        return self.entirely_between(d1, d2, forthcoming_only)

    #queries relative to now
    def starts_today(self, forthcoming_only=False):
        return self.starts_on(date.today(), forthcoming_only)
    def ends_today(self, forthcoming_only=False):
        return self.ends_on(date.today(), forthcoming_only)
    def entirely_today(self, forthcoming_only=False):
        return self.entirely_on(date.today(), forthcoming_only)

    def starts_this_week(self, forthcoming_only=False):
        return self.starts_in_week_of(date.today(), forthcoming_only)
    def ends_this_week(self, forthcoming_only=False):
        return self.ends_in_week_of(date.today(), forthcoming_only)
    def entirely_this_week(self, forthcoming_only=False):
        return self.entirely_in_week_of(date.today(), forthcoming_only)

    def starts_this_weekend(self, forthcoming_only=False):
        return self.starts_in_weekend_of(date.today(), forthcoming_only)
    def ends_this_weekend(self, forthcoming_only=False):
        return self.ends_in_weekend_of(date.today(), forthcoming_only)
    def entirely_this_weekend(self, forthcoming_only=False):
        return self.entirely_in_weekend_of(date.today(), forthcoming_only)

    def starts_this_fortnight(self, forthcoming_only=False):
        return self.starts_in_fortnight_of(date.today(), forthcoming_only)
    def ends_this_week(self, forthcoming_only=False):
        return self.ends_in_fortnight_of(date.today(), forthcoming_only)
    def entirely_this_week(self, forthcoming_only=False):
        return self.entirely_in_fortnight_of(date.today(), forthcoming_only)

    def starts_this_month(self, forthcoming_only=False):
        return self.starts_in_month_of(date.today(), forthcoming_only)
    def ends_this_month(self, forthcoming_only=False):
        return self.ends_in_month_of(date.today(), forthcoming_only)
    def entirely_this_month(self, forthcoming_only=False):
        return self.entirely_in_month_of(date.today(), forthcoming_only)

    def starts_this_year(self, forthcoming_only=False):
        return self.starts_in_year_of(date.today(), forthcoming_only)
    def ends_this_year(self, forthcoming_only=False):
        return self.ends_in_year_of(date.today(), forthcoming_only)
    def entirely_this_year(self, forthcoming_only=False):
        return self.entirely_in_year_of(date.today(), forthcoming_only)



    def starts_yesterday(self):
        return self.starts_on(date.today()-timedelta(1))
    def ends_yesterday(self):
        return self.ends_on(date.today()-timedelta(1))
    def entirely_yesterday(self):
        return self.entirely_on(date.today()-timedelta(1))

    def starts_last_week(self):
        return self.starts_in_week_of(date.today()-timedelta(7))
    def ends_last_week(self):
        return self.ends_in_week_of(date.today()-timedelta(7))
    def entirely_last_week(self):
        return self.entirely_in_week_of(date.today()-timedelta(7))

    def starts_last_weekend(self):
        return self.starts_in_weekend_of(date.today()-timedelta(7))
    def ends_last_weekend(self):
        return self.ends_in_weekend_of(date.today()-timedelta(7))
    def entirely_last_weekend(self):
        return self.entirely_in_weekend_of(date.today()-timedelta(7))

    def starts_last_fortnight(self):
        return self.starts_in_fortnight_of(date.today()-timedelta(14))
    def ends_last_week(self):
        return self.ends_in_fortnight_of(date.today()-timedelta(14))
    def entirely_last_week(self):
        return self.entirely_in_fortnight_of(date.today()-timedelta(14))

    def starts_last_month(self):
        return self.starts_in_month_of(date.today()+relativedelta(months=-1))
    def ends_last_month(self):
        return self.ends_in_month_of(date.today()+relativedelta(months=-1))
    def entirely_last_month(self):
        return self.entirely_in_month_of(date.today()+relativedelta(months=-1))

    def starts_last_year(self):
        return self.starts_in_year_of(date.today()+relativedelta(years=-1))
    def ends_last_year(self):
        return self.ends_in_year_of(date.today()+relativedelta(years=-1))
    def entirely_last_year(self):
        return self.entirely_in_year_of(date.today()+relativedelta(years=-1))



    def starts_tomorrow(self):
        return self.starts_on(date.today()+timedelta(1))
    def ends_tomorrow(self):
        return self.ends_on(date.today()+timedelta(1))
    def entirely_tomorrow(self):
        return self.entirely_on(date.today()+timedelta(1))

    def starts_next_week(self):
        return self.starts_in_week_of(date.today()+timedelta(7))
    def ends_next_week(self):
        return self.ends_in_week_of(date.today()+timedelta(7))
    def entirely_next_week(self):
        return self.entirely_in_week_of(date.today()+timedelta(7))

    def starts_next_weekend(self):
        return self.starts_in_weekend_of(date.today()+timedelta(7))
    def ends_next_weekend(self):
        return self.ends_in_weekend_of(date.today()+timedelta(7))
    def entirely_next_weekend(self):
        return self.entirely_in_weekend_of(date.today()+timedelta(7))

    def starts_next_fortnight(self):
        return self.starts_in_fortnight_of(date.today()+timedelta(14))
    def ends_next_week(self):
        return self.ends_in_fortnight_of(date.today()+timedelta(14))
    def entirely_next_week(self):
        return self.entirely_in_fortnight_of(date.today()+timedelta(14))

    def starts_next_month(self):
        return self.starts_in_month_of(date.today()+relativedelta(months=1))
    def ends_next_month(self):
        return self.ends_in_month_of(date.today()+relativedelta(months=1))
    def entirely_next_month(self):
        return self.entirely_in_month_of(date.today()+relativedelta(months=1))

    def starts_next_year(self):
        return self.starts_in_year_of(date.today()+relativedelta(years=+1))
    def ends_next_year(self):
        return self.ends_in_year_of(date.today()+relativedelta(years=+1))
    def entirely_next_year(self):
        return self.entirely_in_year_of(date.today()+relativedelta(years=+1))

    #defaults
    before = starts_before
    after = starts_after
    between = starts_between
    on = starts_on
    in_week_of = starts_in_week_of
    in_weekend_of = starts_in_weekend_of
    in_fortnight_of = starts_in_fortnight_of
    in_month_of = starts_in_month_of
    in_year_of = starts_in_year_of
    # default shortcuts
    today = starts_today
    this_week = starts_this_week
    this_weekend = starts_this_weekend
    this_fortnight = starts_this_fortnight
    this_month = starts_this_month
    this_year = starts_this_year
    yesterday = starts_yesterday
    last_week = starts_last_week
    last_weekend = starts_last_weekend
    last_fortnight = starts_last_fortnight
    last_month = starts_last_month
    last_year = starts_last_year
    tomorrow = starts_tomorrow
    next_week = starts_next_week
    next_weekend = starts_next_weekend
    next_fortnight = starts_next_fortnight
    next_month = starts_next_month
    next_year = starts_next_year

    #misc queries (note they assume starts_ and ends_)
    def forthcoming(self):
        return self.starts_after(datetime.now())

    def recent(self):
        return self.ends_before(datetime.now())
        
    def now_on(self):
        n = datetime.now()
        return self.starts_before(n).ends_after(n)
        
    def events(self):
        """
        Return a queryset corresponding to the events matched by these occurrences.
        """
        event_ids = self.values_list('event_id', flat=True).distinct()
        return self.model.Event()._event_manager.filter(id__in=event_ids)
        
    def from_GET(self, GET={}):
        fr, to = parse_GET_date(GET)

        if to is None:
            return self.after(fr), (fr, to)
        if fr is None:
            return self.before(to).reverse(), (fr, to)
        return self.between(fr, to), (fr, to)
                
        
class OccurrenceQuerySet(models.query.QuerySet, OccurrenceQuerySetFN):
    pass #all the goodness is inherited from OccurrenceQuerySetFN

class OccurrenceManagerType(type):
    """
    Injects proxies for all the queryset's functions into the Manager
    """
    @staticmethod
    def _fproxy(name):
        def f(self, *args, **kwargs):
            return getattr(self.get_query_set(), name)(*args, **kwargs)
        return f

    def __init__(cls, *args):
        for fname in dir(OccurrenceQuerySetFN):
            if not fname.startswith("_"):
                setattr(cls, fname, OccurrenceManagerType._fproxy(fname))
        super(OccurrenceManagerType, cls).__init__(*args)

class OccurrenceManager(models.Manager):    
    __metaclass__ = OccurrenceManagerType

    def get_query_set(self): 
        return OccurrenceQuerySet(self.model)

class OccurrenceModelBase(ModelBase):

    def __new__(meta, class_name, bases, class_dict):
        """
        Create subclasses of GeneratorModel. This:
         - registers signals for when related occurrences are saved or deleted.
        """
        cls = super(OccurrenceModelBase, meta).__new__(meta, class_name, bases, class_dict)
                
        try:
            OccurrenceModel
        except NameError:
            # We're defining the base class right now, so don't do anything
            # We only want to add this stuff to the subclasses.
            # (Otherwise if field names are customized, we'll end up adding two
            # copies)
            pass
        else:
            # Set up signal receivers
            pass
            
        signals.pre_delete.connect(cls._pre_delete, sender=cls)
        return cls

class OccurrenceModel(models.Model):
    """
    An abstract model for an event occurrence.
    
    Implementing subclasses should define 'event' ForeignKey to an EventModel 
    subclass. The related_name for the ForeignKey should be 'occurrences'.

    event = models.Foreignkey(SomeEvent, related_name="occurrences")
    """
    __metaclass__ = OccurrenceModelBase
    start = models.DateTimeField(db_index=True)
    end = models.DateTimeField(blank=True, db_index=True)

    objects = OccurrenceManager()
    
    class Meta:
        abstract = True
        ordering = ('start', 'end',)
        unique_together = ('event', 'start')

    def clean(self):
        if self.end is None:
            self.end = self.start
        
        if self.start > self.end:
            raise ValidationError('start must be earlier than end')
        super(OccurrenceModel, self).clean()

    def save(self, *args, **kwargs):
        if self.end is None:
            self.end = self.start

        self.start = datetimeify(self.start, clamp="min")
        self.end = datetimeify(self.end, clamp="max")
        if self.end.time == time.min:
            self.end.time == time.max

        if self.start > self.end:
            raise AttributeError('start must be earlier than end')
        
<<<<<<< HEAD
        #if i'm being detached from the generator, add the old time to the generator's exceptions.
        #TODO: add the new time if self.start is in exceptions and durations are equal
        if hasattr(self, 'generator') and self.pk:
            saved_self = type(self).objects.get(pk=self.pk)
            if self.generator != saved_self.generator:
=======
        # If my time is being changed, or if i'm being detached from the
        # generator, add the old time to the generator's exceptions.
        # TODO: add the new time if self.start is in exceptions and durations
        # are equal
        if hasattr(self, 'generator') and self.pk:
            saved_self = type(self).objects.get(pk=self.pk)
            generator_changed = self.generator != saved_self.generator
            if saved_self.generator \
                    and generator_changed \
                    or saved_self.generator.event_duration != self.duration:
>>>>>>> 6de88481
                saved_self.generator.add_exception(saved_self.start)

            if self.generator and self.generator.is_exception(self.start):
                if self.duration == self.generator.event_duration:
                    self.generator.remove_exception(self.start)

        super(OccurrenceModel, self).save(*args, **kwargs)

    @staticmethod #connected in the metaclass
    def _pre_delete(sender, **kwargs):
        occ = kwargs['instance']
        if hasattr(occ, 'generator') and occ.generator is not None:
            occ.generator.add_exception(occ.start)
       
    def __unicode__(self):
        return u"%s: %s" % (self.event, self.timespan_description())
        
    @classmethod
    def Event(cls):
        return cls._meta.get_field('event').rel.to
    
    @property
    def duration(self):
        return self.end - self.start
        
    @property
    def relative_duration(self):
        return relativedelta(self.end, self.start)

    @property
    def all_day(self):
        return self.start.time() == time.min and self.end.time() == time.max
    
    def timespan_description(self, html=False):
        if html:
            return mark_safe(pprint_datetime_span(self.start, self.end,
                infer_all_day=False,
                space="&nbsp;", 
                date_range_str="&ndash;", 
                time_range_str="&ndash;", 
                separator=":", 
                grand_range_str="&nbsp;&ndash;&nbsp;",
            ))
        return mark_safe(pprint_datetime_span(self.start, self.end, infer_all_day=False))

    def html_timespan(self):
        return self.timespan_description(html=True)
        
    def time_description(self, html=False):
        if self.all_day:
            return mark_safe(_("all day"))
        
        t1 = self.start.time()
        if self.start.date() == self.end.date():
            t2 = self.end.time()
        else:
            t2 = t1
        
        if html:
            return mark_safe(pprint_time_span(t1, t2, range_str="&ndash;&#8203;"))
        return pprint_time_span(t1, t2)
        
    def html_time_description(self):
        return self.time_description(html=True)

    @property
    def has_finished(self):
        return self.end < datetime.now()
        
    @property
    def has_started(self):
        return self.start < datetime.now()
        
    @property
    def now_on(self):
        return self.has_started and not self.has_finished
        
    def time_to_go(self):
        """
        If self is in future, return + timedelta.
        If self is in past, return - timedelta.
        If self is now on, return None
        """
        if not self.has_started:
            return self.start - datetime.now()
        if self.has_finished:
            return self.end - datetime.now()
        return None

    def relative_time_to_go(self):
        """
        If self is in future, return + timedelta.
        If self is in past, return - timedelta.
        If self is now on, return None
        """
        if not self.has_started:
            return relativedelta(self.start, datetime.now())
        if self.has_finished:
            return relativedelta(self.end, datetime.now())
        return None

    def start_date(self):
        return self.start.date()

    def humanised_day(self):
        if self.start.date() == date.today():
            return _("Today")
        elif self.start.date() == date.today() + timedelta(days=1):
            return _("Tomorrow")
        elif self.start.date() < date.today() + timedelta(days=7):
            return format(self.start, "l")
        else:
            return format(self.start, "m d")
        
    def get_absolute_url(self):
        return reverse('occurrence', kwargs={'occurrence_id': self.id })

    def _resolve_attr(self, attr):
        v = getattr(self, attr, None)
        if v is not None:
            if callable(v):
                v = v()
        return v
    
    def ical_summary(self):
        return unicode(self.event)
    
    def as_icalendar(self,
        ical,
        request,
        summary_attr='ical_summary',
        description_attr='ical_description',
        url_attr='get_absolute_url',
        location_attr='venue_description',
        latitude_attr='latitude',
        longitude_attr='longitude',
        cancelled_attr='is_cancelled',
    ):
        """
        Returns the occurrence as an iCalendar object.
        
        Pass in an iCalendar, and this function will add `self` to it, otherwise it will create a new iCalendar named `calname` described `caldesc`.
        
        The property parameters passed indicate properties of an Event that return the info to be shown in the ical.
        
        location_property is the string describing the location/venue.
        
        Props to Martin de Wulf, Andrew Turner, Derek Willis
        http://www.multitasked.net/2010/jun/16/exporting-schedule-django-application-google-calen/
        
        
        """
        vevent = ical.add('vevent')
        
        start = self.start
        end = self.end
        
        if self.all_day:            
            vevent.add('dtstart').value = start.date()
            vevent.add('dtend').value = end.date()
        else:
            # Add the timezone specified in the project settings to the event start
            # and end datetimes, if they don't have a timezone already
            if not start.tzinfo and not end.tzinfo \
                    and getattr(settings, 'TIME_ZONE', None):
                tz = gettz(settings.TIME_ZONE)
                start = start.replace(tzinfo=tz)
                end = end.replace(tzinfo=tz)
                # Since Google Calendar (and probably others) can't handle timezone
                # declarations inside ICS files, convert to UTC before adding.
                start = start.astimezone(utc)
                end = end.astimezone(utc)
            vevent.add('dtstart').value = start
            vevent.add('dtend').value = end
        
        cancelled = self._resolve_attr(cancelled_attr)
        if cancelled:
            vevent.add('method').value = 'CANCEL'
            vevent.add('status').value = 'CANCELLED'
                
        summary = self._resolve_attr(summary_attr)
        if summary:
            vevent.add('summary').value = summary
        
        description = self._resolve_attr(description_attr)
        if description:
            vevent.add('description').value = description
        
        url = self._resolve_attr(url_attr)
        if url:
            domain = "".join(('http', ('', 's')[request.is_secure()], '://', request.get_host()))
            vevent.add('url').value = "%s%s" % (domain, url)
        
        location = self._resolve_attr(location_attr)
        if location:
            vevent.add('location').value = location
            
        lat = self._resolve_attr(latitude_attr)
        lon = self._resolve_attr(longitude_attr)
        if lat and lon:
            vevent.add('geo').value = "%s;%s" % (lon, lat)
            
        return ical 

    def ics_url(self):
        """
        Needs to be fully-qualified (for sending to calendar apps). Your app needs to define
        an 'ics_for_occurrence' url, and properties for populating an ics for each event
        (see OccurrenceModel.as_icalendar)
        """
        return django_root_url() + reverse("ics_for_occurrence", args=[self.pk])

    def webcal_url(self):
        return self.ics_url().replace("http://", "webcal://").replace("https://", "webcal://")
        
    def gcal_url(self):
        return  "http://www.google.com/calendar/render?cid=%s" % urlencode(self.ics_url())<|MERGE_RESOLUTION|>--- conflicted
+++ resolved
@@ -408,13 +408,6 @@
         if self.start > self.end:
             raise AttributeError('start must be earlier than end')
         
-<<<<<<< HEAD
-        #if i'm being detached from the generator, add the old time to the generator's exceptions.
-        #TODO: add the new time if self.start is in exceptions and durations are equal
-        if hasattr(self, 'generator') and self.pk:
-            saved_self = type(self).objects.get(pk=self.pk)
-            if self.generator != saved_self.generator:
-=======
         # If my time is being changed, or if i'm being detached from the
         # generator, add the old time to the generator's exceptions.
         # TODO: add the new time if self.start is in exceptions and durations
@@ -425,7 +418,6 @@
             if saved_self.generator \
                     and generator_changed \
                     or saved_self.generator.event_duration != self.duration:
->>>>>>> 6de88481
                 saved_self.generator.add_exception(saved_self.start)
 
             if self.generator and self.generator.is_exception(self.start):
