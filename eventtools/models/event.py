from operator import itemgetter

from django.db import models
from django.db.models.base import ModelBase
from django.db.models.fields import FieldDoesNotExist
from django.db.models import Count, signals
from django.core.urlresolvers import reverse
from django.utils.translation import ugettext, ugettext_lazy as _
from django.template.defaultfilters import urlencode

from mptt.models import MPTTModel, MPTTModelBase
from mptt.managers import TreeManager

from eventtools.utils.inheritingdefault import ModelInstanceAwareDefault #TODO: deprecate
from eventtools.utils.pprint_timespan import pprint_datetime_span
from eventtools.utils.dateranges import DateTester
from eventtools.utils.domain import django_root_url

class EventQuerySet(models.query.QuerySet):
    #much as you may be tempted to add "storts_between" and other OccurrenceQuerySet methods, resist (for the sake of DRYness and performance). Instead, use OccurrenceQuerySet.starts_between().events().
    def occurrences(self, *args, **kwargs):
        return self.model.Occurrence().objects.filter(event__in=self).filter(*args, **kwargs)
    
    def opening_occurrences(self):
        pks = []
        for e in self:
            try:
                pks.append(e.opening_occurrence().id)
            except AttributeError:
                pass
        return self.occurrences(pk__in=pks)
        
    def opening_before(self, date):
        return self.opening_occurrences().before(date).events()
    def opening_after(self, date):
        return self.opening_occurrences().after(date).events()
    def opening_between(self, d1, d2):
        return self.opening_occurrences().between(d1, d2).events()
    def opening_on(self, date):
        return self.opening_occurrences().on(date).events()

    def closing_occurrences(self):
        pks = []
        for e in self:
            try:
                pks.append(e.closing_occurrence().id)
            except AttributeError:
                pass
        return self.occurrences(pk__in=pks)
        
    def closing_before(self, date):
        return self.closing_occurrences().before(date).events()
    def closing_after(self, date):
        return self.closing_occurrences().after(date).events()
    def closing_between(self, d1, d2):
        return self.closing_occurrences().between(d1, d2).events()
    def closing_on(self, date):
        return self.closing_occurrences().on(date).events()

    def _with_relatives_having(self, relatives_fn, *args, **kwargs):
        """
        Return the set of items in self that have relatives matching a particular criteria.
        """
        match_ids = set()
        for obj in self:
            matches = relatives_fn(obj)
            if matches.count(): #weird bug where filter returns results on an empty qs!
                matches = matches.filter(*args, **kwargs)
                if matches.count():
                    match_ids.add(obj.id)
        return self.filter(id__in=match_ids)

    def with_children_having(self, *args, **kwargs):
        return self._with_relatives_having(lambda x: x.get_children(), *args, **kwargs)
        
    def with_descendants_having(self, *args, **kwargs):
        include_self = kwargs.pop('include_self', True)
        return self._with_relatives_having(lambda x: x.get_descendants(include_self=include_self), *args, **kwargs)

    def with_parent_having(self, *args, **kwargs):
        return self._with_relatives_having(lambda x: self.filter(id=x.parent_id), *args, **kwargs)

    def with_ancestors_having(self, *args, **kwargs):
        return self._with_relatives_having(lambda x: x.get_ancestors(), *args, **kwargs)

    def _without_relatives_having(self, relatives_fn, *args, **kwargs):
        """
        Return the set of items in self that have 0 relatives matching a particular criteria.
        """
        match_ids = set()
        for obj in self:
            matches = relatives_fn(obj)
            if matches.count(): #weird bug where filter returns results on an empty qs!
                matches = matches.filter(*args, **kwargs)
                if matches.count() == 0:
                    match_ids.add(obj.id)
            else: #no relatives => win
                    match_ids.add(obj.id)                
        return self.filter(id__in=match_ids)
        
    def without_children_having(self, *args, **kwargs):
        return self._without_relatives_having(lambda x: x.get_children(), *args, **kwargs)

    def without_descendants_having(self, *args, **kwargs):
        include_self = kwargs.pop('include_self', True)
        return self._without_relatives_having(lambda x: x.get_descendants(include_self=include_self), *args, **kwargs)

    def without_parent_having(self, *args, **kwargs):
        return self._without_relatives_having(lambda x: self.filter(id=x.parent_id), *args, **kwargs)

    def without_ancestors_having(self, *args, **kwargs):
        return self._without_relatives_having(lambda x: x.get_ancestors(), *args, **kwargs)
        
    #some simple annotations
    def having_occurrences(self):
        return self.annotate(num_occurrences=Count('occurrences')).filter(num_occurrences__gt=0)

    def having_n_occurrences(self, n):
        return self.annotate(num_occurrences=Count('occurrences')).filter(num_occurrences=n)

    def having_no_occurrences(self):
        return self.having_n_occurrences(0)
        
    def highest_having_occurrences(self):
        """
        the highest objects that have occurrences meet these conditions:
            a) they have occurrences
            b) none of their ancestors have occurrences
        
        This is a good first blush at 'The List Of Events', since it is the longest list of events whose descendants'
        occurrences will cover the entire set of occurrences with no repetitions.
        """
        return self.having_occurrences()._without_relatives_having(
            lambda x: x.get_ancestors().annotate(num_occurrences=Count('occurrences')),
            num_occurrences__gt=0
        )


class EventTreeManager(TreeManager):
    
    def get_query_set(self): 
        return EventQuerySet(self.model).order_by(
            self.tree_id_attr, self.left_attr)
        
    def occurrences(self, *args, **kwargs):
        return self.get_query_set().occurrences(*args, **kwargs)

    def opening_before(self, *args, **kwargs):
        return self.get_query_set().opening_before(*args, **kwargs)
    def opening_after(self, *args, **kwargs):
        return self.get_query_set().opening_after(*args, **kwargs)
    def opening_between(self, *args, **kwargs):
        return self.get_query_set().opening_between(*args, **kwargs)
    def opening_on(self, *args, **kwargs):
        return self.get_query_set().opening_on(*args, **kwargs)
    def closing_before(self, *args, **kwargs):
        return self.get_query_set().closing_before(*args, **kwargs)
    def closing_after(self, *args, **kwargs):
        return self.get_query_set().closing_after(*args, **kwargs)
    def closing_between(self, *args, **kwargs):
        return self.get_query_set().closing_between(*args, **kwargs)
    def closing_on(self, *args, **kwargs):
        return self.get_query_set().closing_on(*args, **kwargs)        
    def with_children_having(self, *args, **kwargs):
        return self.get_query_set().with_children_having(*args, **kwargs)        
    def with_descendants_having(self, *args, **kwargs):
        return self.get_query_set().with_descendants_having(*args, **kwargs)        
    def with_parent_having(self, *args, **kwargs):
        return self.get_query_set().with_parent_having(*args, **kwargs)        
    def with_ancestors_having(self, *args, **kwargs):
        return self.get_query_set().with_ancestors_having(*args, **kwargs)        
    def without_children_having(self, *args, **kwargs):
        return self.get_query_set().without_children_having(*args, **kwargs)        
    def without_descendants_having(self, *args, **kwargs):
        return self.get_query_set().without_descendants_having(*args, **kwargs)        
    def without_parent_having(self, *args, **kwargs):
        return self.get_query_set().without_parent_having(*args, **kwargs)        
    def without_ancestors_having(self, *args, **kwargs):
        return self.get_query_set().without_ancestors_having(*args, **kwargs)        
    def having_occurrences(self):
        return self.get_query_set().having_occurrences()        
    def having_n_occurrences(self, n):
        return self.get_query_set().having_n_occurrences(n)        
    def having_no_occurrences(self):
        return self.get_query_set().having_no_occurrences()        
    def highest_having_occurrences(self):
        return self.get_query_set().highest_having_occurrences()        
            
class EventOptions(object):
    """
    Options class for Event models. Use this as an inner class called EventMeta:
    
    class MyModel(EventModel):
        class EventMeta:
            fields_to_inherit = ['name', 'slug', 'description']
        ...     
    """
    
    fields_to_inherit = []
    event_manager_class = EventTreeManager
    event_manager_attr = 'eventobjects'
    
    def __init__(self, opts):
        # Override defaults with options provided
        if opts:
            for key, value in opts.__dict__.iteritems():
                setattr(self, key, value)


class EventModelBase(MPTTModelBase):
    def __new__(meta, class_name, bases, class_dict):
        """
        Create subclasses of EventModel. This:
         - (via super) adds the MPTT fields to the class
         - adds the EventManager to the model
         - overrides MPTT's TreeManager to the model
        """
        event_opts = class_dict.pop('EventMeta', None)
        class_dict['_event_meta'] = EventOptions(event_opts)
        cls = super(EventModelBase, meta).__new__(meta, class_name, bases, class_dict)
                
        try:
            EventModel
        except NameError:
            # We're defining the base class right now, so don't do anything
            # We only want to add this stuff to the subclasses.
            # (Otherwise if field names are customized, we'll end up adding two
            # copies)
            pass
        else:
            for field_name in class_dict['_event_meta'].fields_to_inherit:
                try:
                    field = cls._meta.get_field(field_name)
                    #injecting our fancy inheriting default
                    field.default = ModelInstanceAwareDefault(field_name, field.default)
                except models.FieldDoesNotExist:
                    continue
            
            # Add a custom manager
            assert issubclass(cls._event_meta.event_manager_class, EventTreeManager), 'Custom Event managers must subclass EventTreeManager.'
            manager = cls._event_meta.event_manager_class(cls._mptt_meta) #since EventTreeManager subclasses TreeManager, it also needs the mptt options
            manager.contribute_to_class(cls, cls._event_meta.event_manager_attr)
            setattr(cls, '_event_manager', getattr(cls, cls._event_meta.event_manager_attr))
            
            #override the treemanager with self too, so we don't need to recast all querysets
            manager.contribute_to_class(cls, cls._mptt_meta.tree_manager_attr)
            setattr(cls, '_tree_manager', getattr(cls, cls._mptt_meta.tree_manager_attr))
            
            signals.pre_delete.connect(cls._pre_delete, sender=cls)

        return cls

class EventModel(MPTTModel):
    __metaclass__ = EventModelBase
    
    parent = models.ForeignKey('self', null=True, blank=True, related_name='children')

    class Meta:
        abstract = True
    
<<<<<<< HEAD
    def update_generators(self):
        if hasattr(self, 'generators'):
            [g.generate() for g in self.generators.all()]
=======
    def update_endless_generators(self):
        if hasattr(self, 'generators'):
            endless_generators = self.generators.filter(rule__isnull=False, repeat_until__isnull=True)
            for generator in endless_generators:
                # An AttributeError usually means that the generator fails
                # validation. There's no need to stop the event from saving.
                try:
                    generator.generate()
                except AttributeError:
                    pass
>>>>>>> 6de88481
    
    def save(self, *args, **kwargs):
        self.cascade_changes_to_children()
        self.update_generators()
        return super(EventModel, self).save(*args, **kwargs)
    
    @staticmethod #connected in the metaclass
    def _pre_delete(sender, **kwargs):
        instance = kwargs['instance']
        if hasattr(instance, 'exclusions'):
            instance.exclusions.all().delete()
    
    @classmethod
    def Occurrence(cls):
        return cls.occurrences.related.model

    @classmethod
    def Generator(cls):
        if hasattr(cls, 'generators'):
            return cls.generators.related.model

        
    def reload(self):
        """
        Call with x = x.reload() - it doesn't change itself
        """
        return type(self)._event_manager.get(pk=self.pk)
        
    def cascade_changes_to_children(self):
        if self.pk:
            saved_self = type(self)._event_manager.get(pk=self.pk)
            attribs = type(self)._event_meta.fields_to_inherit
        
            for child in self.get_children():
                for a in attribs:
                    try:
                        saved_value = getattr(saved_self, a)
                        ch_value = getattr(child, a)
                        if ch_value == saved_value: #the child inherits this value from the parent
                            new_value = getattr(self, a)
                            setattr(child, a, new_value)
                    except AttributeError:
                        continue
                child.save() #cascades to grandchildren
                
    def occurrence_count(self, include_descendants=True):
        if include_descendants:
            return self.get_descendants().occurrences().count()
        else:
            return self.occurrences.count()
        
    def opening_occurrence(self):
        try:
            return self.occurrences.all()[0]
        except IndexError:
            return None
        
    def closing_occurrence(self):
        try:
            return self.occurrences.all().reverse()[0]
        except IndexError:
            return None

    def get_ancestors(self):
        ancestorqs = super(EventModel, self).get_ancestors()
        return ancestorqs

    def get_descendants(self, include_self=True):
        descendantsqs = super(EventModel, self).get_descendants(include_self=include_self)
        return descendantsqs

    def get_family(self, include_self=True):
        #have to call super, because the clone buggers up the filter...
        familyqs = super(EventModel, self).get_ancestors() | super(EventModel, self).get_descendants(include_self=include_self)
        return familyqs
        
    def highest_ancestor_having_occurrences(self, include_self=True, test=False):
        ancestors = self.get_ancestors()
        if ancestors:
            ancestors_with_occurrences = ancestors.having_occurrences()
            if ancestors_with_occurrences:
                return ancestors_with_occurrences[0]
        if include_self and self.occurrence_count():
            return self
        return None
        
    def get_absolute_url(self):
        return reverse('event', kwargs={'event_slug': self.slug })
        
    def robot_description(self):
        spans = reduce(list.__add__, [gen.get_spans() for gen in self.generators.all()])
        spans.sort(key=itemgetter(0))
        repeated_spans = u'\n'.join([pprint_datetime_span(start, end) + repeat_description \
            for start, end, repeat_description in spans if repeat_description])
        ordinary_spans = u'\n'.join([pprint_datetime_span(start, end) \
            for start, end, repeat_description in spans if not repeat_description])
        if repeated_spans and ordinary_spans:
            repeated_spans += '\n\n'
        return repeated_spans + ordinary_spans

    def has_finished(self):
        for o in self.occurrences.all():
            if not o.has_finished:
                return False
                
        return True
                
    @property
    def date_tester(self):
        return DateTester(self.occurrences.all())

    def ics_url(self):
        """
        Needs to be fully-qualified (for sending to calendar apps). Your app needs to define
        an 'ics_for_event' view and url, and properties for populating an ics for each event
        (see OccurrenceModel.as_icalendar for default properties)
        """
        return django_root_url() + reverse("ics_for_event", args=[self.pk])

    def webcal_url(self):
        return self.ics_url().replace("http://", "webcal://").replace("https://", "webcal://")
        
    def gcal_url(self):
        return  "http://www.google.com/calendar/render?cid=%s" % urlencode(self.ics_url())<|MERGE_RESOLUTION|>--- conflicted
+++ resolved
@@ -258,14 +258,9 @@
     class Meta:
         abstract = True
     
-<<<<<<< HEAD
     def update_generators(self):
         if hasattr(self, 'generators'):
-            [g.generate() for g in self.generators.all()]
-=======
-    def update_endless_generators(self):
-        if hasattr(self, 'generators'):
-            endless_generators = self.generators.filter(rule__isnull=False, repeat_until__isnull=True)
+            endless_generators = self.generators.all()
             for generator in endless_generators:
                 # An AttributeError usually means that the generator fails
                 # validation. There's no need to stop the event from saving.
@@ -273,7 +268,6 @@
                     generator.generate()
                 except AttributeError:
                     pass
->>>>>>> 6de88481
     
     def save(self, *args, **kwargs):
         self.cascade_changes_to_children()
