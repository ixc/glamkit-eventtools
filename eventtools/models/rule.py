--- conflicted
+++ resolved
@@ -1,16 +1,10 @@
-<<<<<<< HEAD
 import calendar
-from django.db import models
-from django.utils.translation import ugettext, ugettext_lazy as _
+from datetime import timedelta
 from dateutil import rrule
 from dateutil.relativedelta import weekdays
-=======
-from datetime import timedelta
-from dateutil import rrule
 
 from django.db import models
 from django.utils.translation import ugettext, ugettext_lazy as _
->>>>>>> 6de88481
 
 
 # The deltas don't need to be particularly precise, the minimum length will do
@@ -58,7 +52,7 @@
         ** bysecond
         ** byeaster
     """
-<<<<<<< HEAD
+    
     name = models.CharField(
         _("name"), max_length=100,
         help_text=_("a short friendly name for this repetition.")
@@ -78,13 +72,6 @@
         _("complex rules"), help_text=_("overrides all other settings."), 
         blank=True
     )
-=======
-    name = models.CharField(_("name"), max_length=100, help_text=_("a short friendly name for this repetition."))
-    common = models.BooleanField(help_text=_("common rules appear at the top of the list."))
-    frequency = models.CharField(_("frequency"), choices=FREQUENCY_CHOICES, max_length=10, blank=True, help_text=_("the base repetition period."))
-    params = models.TextField(_("inclusion parameters"), blank=True, help_text=_("extra params required to define this type of repetition."))
-    complex_rule = models.TextField(_("complex rules"), help_text=_("over-rides all other settings."), blank=True)
->>>>>>> 6de88481
 
     class Meta:
         verbose_name = _('repetition rule')
