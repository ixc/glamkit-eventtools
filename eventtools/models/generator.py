--- conflicted
+++ resolved
@@ -1,5 +1,4 @@
 # −*− coding: UTF−8 −*−
-from django.core.exceptions import ValidationError
 from django.db import models, transaction
 from django.db.models.base import ModelBase
 from django.utils.translation import ugettext, ugettext_lazy as _
@@ -54,17 +53,6 @@
             self.event_end = self.event_start
 
         if self.event_start > self.event_end:
-<<<<<<< HEAD
-            raise ValidationError('Start must be earlier than end.')
-        if self.repeat_until is not None and self.repeat_until < self.event_end:
-            raise ValidationError('Repeat_until must not be earlier than start.')
-        if self.repeat_until is not None and self.rule is None:
-            raise ValidationError('Repeat_until has no effect without a repetition rule.')
-        # This data entry mistake is common enough to justify a slight hack
-        if self.rule and self.rule.frequency == 'DAILY' \
-                and self.event_end - self.event_start > timedelta(1):
-            raise ValidationError('Daily events cannot span multiple days; the event start and end dates should be the same.')
-=======
             raise exceptions.ValidationError('start must be earlier than end')
         if self.repeat_until is not None and \
                 self.repeat_until < self.event_end:
@@ -73,7 +61,13 @@
         if self.repeat_until is not None and self.rule is None:
             raise exceptions.ValidationError(
                 'repeat_until has no effect without a repetition rule')
->>>>>>> 14d34d08
+        # This data entry mistake is common enough to justify a slight hack
+        if self.rule and self.rule.frequency == 'DAILY' \
+                and self.event_end - self.event_start > timedelta(1):
+            raise exceptions.ValidationError(
+                'Daily events cannot span multiple days; the event start and \
+                end dates should be the same.'
+            )
         super(GeneratorModel, self).clean()
 
 
